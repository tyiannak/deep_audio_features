import os
import numpy as np
import glob
from sklearn.model_selection import StratifiedShuffleSplit
import sys, os
sys.path.insert(0, os.path.join(
    os.path.dirname(os.path.realpath(__file__)), "../../"))
from deep_audio_features.bin import config
import wave
import contextlib
from collections import Counter


<<<<<<< HEAD
def load(folders=None, test_val=[0.2, 0.2], test=True, validation=True):
=======
def load(folders=None, test_val=[0.2, 0.2],
         test=True, validation=True, class_mapping=None):
>>>>>>> 70e11f3f
    """Loads a dataset from some folders.

    Arguments
    ----------
        folders {list} : A list of folders containing all samples.
        test_val {list} : A list containing the percentages for test and validation split.
        test {boolean} : If False only train samples and labels are returned.
        validation {boolean} : If False only train and test samples and
        labels are returned.

    Returns
    --------
        X_train {list} : All filenames for train.

        y_train {list} : Labels for train.

        X_test {list} : Filenames for test.

        y_test {list} : Labels for train.

        if `validation` is `True` also returns the following:

        X_valid {list} : Filenames for validation.

        y_valid {list} : Labels for validation.

    """
    if folders is None:
        raise AssertionError()
    filenames = []
    labels = []
    folders = sorted(folders)

    # Match filenames with labels
    for folder in folders:
        for f in glob.iglob(os.path.join(folder, '*.wav')):
            filenames.append(f)
            labels.append(folder)

    # Convert labels to int
    folder2idx, idx2folder = folders_mapping(folders=folders)
    if class_mapping:
        for k, v in idx2folder.items():
            for k_2, v_2 in class_mapping.items():
                if v_2 in v:
                    idx2folder[k_2] = v
        folder2idx = {v: k for k, v in idx2folder.items()}

    labels = list(map(lambda x: folder2idx[x], labels))
    class_mapping = {name: idx2folder[name].split("/")[-1] for name in idx2folder}
    # Split
    if test is False and validation is False:
        # Use this data only to train
        return filenames, labels, class_mapping

    # Get percentages
    test_p, val_p = test_val

    X_train_, y_train_ = [], []
    X_test, y_test = [], []
    X_train, y_train = [], []
    X_val, y_val = [], []
    # First split
    sss = StratifiedShuffleSplit(n_splits=1, test_size=test_p, random_state=0)
    train_idx, test_idx = next(
        sss.split(filenames, labels))
    # Train
    for idx in train_idx:
        X_train_.append(filenames[idx])
        y_train_.append(labels[idx])
    # Test
    for idx in test_idx:
        X_test.append(filenames[idx])
        y_test.append(labels[idx])

    # If validation split is not needed return
    if validation is False:
        return X_train_, y_train_, X_test, y_test, class_mapping

    # If valuation is True split again
    sss = StratifiedShuffleSplit(n_splits=1, test_size=val_p, random_state=0)
    train_idx, val_idx = next(sss.split(X_train_, y_train_))
    # Train after both splits
    for idx in train_idx:
        X_train.append(X_train_[idx])
        y_train.append(y_train_[idx])
    # validation
    for idx in val_idx:
        X_val.append(X_train_[idx])
        y_val.append(y_train_[idx])

    return X_train, y_train, X_test, y_test, X_val, y_val, class_mapping


def compute_max_seq_len(reload=False, X=None, folders=None):
    """Return max sequence length for all files."""
    # TAKE THE WINDOW STEPS
    if reload is True:
        if folders is None:
            raise AssertionError()
        # Get all sample labels
        X_train, _, X_test, _, X_val, _ = load(folders=folders)
        X = X_train+X_test+X_val
    # DEFAULT
    else:
        if X is None:
            raise AssertionError()

    # Calculate and print max sequence number
    print(config.HOP_LENGTH, config.WINDOW_LENGTH)
    lengths = []
    for f in X:
        with contextlib.closing(wave.open(f, 'r')) as fp:
            frames = fp.getnframes()
            fs = fp.getframerate()
            duration = frames / float(fs)
            length = int((duration -
                          (config.WINDOW_LENGTH - config.HOP_LENGTH)) / \
                         (config.HOP_LENGTH) + 1)
            lengths.append(length)
    # instead of computing the overall maximum we use the 90% percentile
    max_seq = int(np.max(lengths))
    print(f"Max sequence length in dataset: {max_seq}")
    mean_seq = int(np.mean(lengths))
    print(f"Mean sequence length in dataset: {mean_seq}")
    std_seq = int(np.std(lengths))
    print(f"Std of sequence lengths in dataset: {std_seq}")

    return max_seq


def folders_mapping(folders):
    """Return a mapping from folder to class and a mapping from class to folder."""
    folder2idx = {}
    idx2folder = {}
    for idx, folder in enumerate(folders):
        folder2idx[folder] = idx
        idx2folder[idx] = folder
    return folder2idx, idx2folder


def get_categories_population_dictionary(labels, n_classes=9):
    """Return a mapping (category) -> Population."""
    mapping = {i: 0 for i in range(0, n_classes)}
    # Iterate each file and map
    for l in labels:
        if l >= n_classes:
            continue
        mapping[l] += 1
    return mapping<|MERGE_RESOLUTION|>--- conflicted
+++ resolved
@@ -11,12 +11,8 @@
 from collections import Counter
 
 
-<<<<<<< HEAD
-def load(folders=None, test_val=[0.2, 0.2], test=True, validation=True):
-=======
 def load(folders=None, test_val=[0.2, 0.2],
          test=True, validation=True, class_mapping=None):
->>>>>>> 70e11f3f
     """Loads a dataset from some folders.
 
     Arguments
